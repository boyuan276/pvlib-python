"""
Calculate the solar position using a variety of methods/packages.
"""

# Contributors:
# Rob Andrews (@Calama-Consulting), Calama Consulting, 2014
# Will Holmgren (@wholmgren), University of Arizona, 2014
# Tony Lorenzo (@alorenzo175), University of Arizona, 2015
# Cliff hansen (@cwhanse), Sandia National Laboratories, 2018

import os
import datetime as dt
try:
    from importlib import reload
except ImportError:
    try:
        from imp import reload
    except ImportError:
        pass

import numpy as np
import pandas as pd
<<<<<<< HEAD
import xarray as xr
=======
import scipy.optimize as so
>>>>>>> 518cc355
import warnings

from pvlib import atmosphere
from pvlib.tools import datetime_to_djd, djd_to_datetime


NS_PER_HR = 1.e9 * 3600.  # nanoseconds per hour


def get_solarposition(time, latitude, longitude,
                      altitude=None, pressure=None,
                      method='nrel_numpy',
                      temperature=12, **kwargs):
    """
    A convenience wrapper for the solar position calculators.

    Parameters
    ----------
    time : pandas.DatetimeIndex
        Must be localized or UTC will be assumed.

    latitude : float
        Latitude in decimal degrees. Positive north of equator, negative
        to south.

    longitude : float
        Longitude in decimal degrees. Positive east of prime meridian,
        negative to west.

    altitude : None or float, default None
        If None, computed from pressure. Assumed to be 0 m
        if pressure is also None.

    pressure : None or float, default None
        If None, computed from altitude. Assumed to be 101325 Pa
        if altitude is also None.

    method : string, default 'nrel_numpy'
        'nrel_numpy' uses an implementation of the NREL SPA algorithm
        described in [1] (default, recommended): :py:func:`spa_python`

        'nrel_numba' uses an implementation of the NREL SPA algorithm
        described in [1], but also compiles the code first:
        :py:func:`spa_python`

        'pyephem' uses the PyEphem package: :py:func:`pyephem`

        'ephemeris' uses the pvlib ephemeris code: :py:func:`ephemeris`

        'nrel_c' uses the NREL SPA C code [3]: :py:func:`spa_c`

    temperature : float, default 12
        Degrees C.

    kwargs
        Other keywords are passed to the solar position function
        specified by the ``method`` argument.

    References
    ----------
    .. [1] I. Reda and A. Andreas, Solar position algorithm for solar radiation
       applications. Solar Energy, vol. 76, no. 5, pp. 577-589, 2004.

    .. [2] I. Reda and A. Andreas, Corrigendum to Solar position algorithm for
       solar radiation applications. Solar Energy, vol. 81, no. 6, p. 838,
       2007.

    .. [3] NREL SPA code: http://rredc.nrel.gov/solar/codesandalgorithms/spa/
    """

    if altitude is None and pressure is None:
        altitude = 0.
        pressure = 101325.
    elif altitude is None:
        altitude = atmosphere.pres2alt(pressure)
    elif pressure is None:
        pressure = atmosphere.alt2pres(altitude)

    method = method.lower()
    if isinstance(time, dt.datetime):
        time = pd.DatetimeIndex([time, ])

    if method == 'nrel_c':
        ephem_df = spa_c(time, latitude, longitude, pressure, temperature,
                         **kwargs)
    elif method == 'nrel_numba':
        ephem_df = spa_python(time, latitude, longitude, altitude,
                              pressure, temperature,
                              how='numba', **kwargs)
    elif method == 'nrel_numpy':
        ephem_df = spa_python(time, latitude, longitude, altitude,
                              pressure, temperature,
                              how='numpy', **kwargs)
    elif method == 'pyephem':
        ephem_df = pyephem(time, latitude, longitude,
                           altitude=altitude,
                           pressure=pressure,
                           temperature=temperature, **kwargs)
    elif method == 'ephemeris':
        ephem_df = ephemeris(time, latitude, longitude, pressure, temperature,
                             **kwargs)
    else:
        raise ValueError('Invalid solar position method')

    return ephem_df


def spa_c(time, latitude, longitude, pressure=101325, altitude=0,
          temperature=12, delta_t=67.0,
          raw_spa_output=False):
    """
    Calculate the solar position using the C implementation of the NREL
    SPA code.

    The source files for this code are located in './spa_c_files/', along with
    a README file which describes how the C code is wrapped in Python.
    Due to license restrictions, the C code must be downloaded seperately
    and used in accordance with it's license.

    This function is slower and no more accurate than :py:func:`spa_python`.

    Parameters
    ----------
    time : pandas.DatetimeIndex
        Must be localized or UTC will be assumed.
    latitude : float
        Latitude in decimal degrees. Positive north of equator, negative
        to south.
    longitude : float
        Longitude in decimal degrees. Positive east of prime meridian,
        negative to west.
    pressure : float, default 101325
        Pressure in Pascals
    altitude : float, default 0
        Height above sea level. [m]
    temperature : float, default 12
        Temperature in C
    delta_t : float, default 67.0
        Difference between terrestrial time and UT1.
        USNO has previous values and predictions.
    raw_spa_output : bool, default False
        If true, returns the raw SPA output.

    Returns
    -------
    DataFrame
        The DataFrame will have the following columns:
        elevation,
        azimuth,
        zenith,
        apparent_elevation,
        apparent_zenith.

    References
    ----------
    .. [1] NREL SPA reference:
       http://rredc.nrel.gov/solar/codesandalgorithms/spa/
       NREL SPA C files: https://midcdmz.nrel.gov/spa/

    Note: The ``timezone`` field in the SPA C files is replaced with
    ``time_zone`` to avoid a nameclash with the function ``__timezone`` that is
    redefined by Python>=3.5. This issue is
    `Python bug 24643 <https://bugs.python.org/issue24643>`_.

    .. [2] USNO delta T:
       http://www.usno.navy.mil/USNO/earth-orientation/eo-products/long-term

    See also
    --------
    pyephem, spa_python, ephemeris
    """

    # Added by Rob Andrews (@Calama-Consulting), Calama Consulting, 2014
    # Edited by Will Holmgren (@wholmgren), University of Arizona, 2014
    # Edited by Tony Lorenzo (@alorenzo175), University of Arizona, 2015

    try:
        from pvlib.spa_c_files.spa_py import spa_calc
    except ImportError:
        raise ImportError('Could not import built-in SPA calculator. ' +
                          'You may need to recompile the SPA code.')

    # if localized, convert to UTC. otherwise, assume UTC.
    try:
        time_utc = time.tz_convert('UTC')
    except TypeError:
        time_utc = time

    spa_out = []

    for date in time_utc:
        spa_out.append(spa_calc(year=date.year,
                                month=date.month,
                                day=date.day,
                                hour=date.hour,
                                minute=date.minute,
                                second=date.second,
                                time_zone=0,  # date uses utc time
                                latitude=latitude,
                                longitude=longitude,
                                elevation=altitude,
                                pressure=pressure / 100,
                                temperature=temperature,
                                delta_t=delta_t
                                ))

    spa_df = pd.DataFrame(spa_out, index=time)

    if raw_spa_output:
        # rename "time_zone" from raw output from spa_c_files.spa_py.spa_calc()
        # to "timezone" to match the API of pvlib.solarposition.spa_c()
        return spa_df.rename(columns={'time_zone': 'timezone'})
    else:
        dfout = pd.DataFrame({'azimuth': spa_df['azimuth'],
                              'apparent_zenith': spa_df['zenith'],
                              'apparent_elevation': spa_df['e'],
                              'elevation': spa_df['e0'],
                              'zenith': 90 - spa_df['e0']})

        return dfout


def _spa_python_import(how):
    """Compile spa.py appropriately"""

    from pvlib import spa

    # check to see if the spa module was compiled with numba
    using_numba = spa.USE_NUMBA

    if how == 'numpy' and using_numba:
        # the spa module was compiled to numba code, so we need to
        # reload the module without compiling
        # the PVLIB_USE_NUMBA env variable is used to tell the module
        # to not compile with numba
        warnings.warn('Reloading spa to use numpy')
        os.environ['PVLIB_USE_NUMBA'] = '0'
        spa = reload(spa)
        del os.environ['PVLIB_USE_NUMBA']
    elif how == 'numba' and not using_numba:
        # The spa module was not compiled to numba code, so set
        # PVLIB_USE_NUMBA so it does compile to numba on reload.
        warnings.warn('Reloading spa to use numba')
        os.environ['PVLIB_USE_NUMBA'] = '1'
        spa = reload(spa)
        del os.environ['PVLIB_USE_NUMBA']
    elif how != 'numba' and how != 'numpy':
        raise ValueError("how must be either 'numba' or 'numpy'")

    return spa


def spa_python(time, latitude, longitude,
               altitude=0, pressure=101325, temperature=12, delta_t=67.0,
               atmos_refract=None, how='numpy', numthreads=4, **kwargs):
    """
    Calculate the solar position using a python implementation of the
    NREL SPA algorithm.

    The details of the NREL SPA algorithm are described in [1]_.

    If numba is installed, the functions can be compiled to
    machine code and the function can be multithreaded.
    Without numba, the function evaluates via numpy with
    a slight performance hit.

    Parameters
    ----------
    time : pandas.DatetimeIndex
        Must be localized or UTC will be assumed.
    latitude : float
        Latitude in decimal degrees. Positive north of equator, negative
        to south.
    longitude : float
        Longitude in decimal degrees. Positive east of prime meridian,
        negative to west.
    altitude : float, default 0
        Distance above sea level.
    pressure : int or float, optional, default 101325
        avg. yearly air pressure in Pascals.
    temperature : int or float, optional, default 12
        avg. yearly air temperature in degrees C.
    delta_t : float, optional, default 67.0
        If delta_t is None, uses spa.calculate_deltat
        using time.year and time.month from pandas.DatetimeIndex.
        For most simulations specifing delta_t is sufficient.
        Difference between terrestrial time and UT1.
        *Note: delta_t = None will break code using nrel_numba,
        this will be fixed in a future version.*
        The USNO has historical and forecasted delta_t [3].
    atmos_refrac : None or float, optional, default None
        The approximate atmospheric refraction (in degrees)
        at sunrise and sunset.
    how : str, optional, default 'numpy'
        Options are 'numpy' or 'numba'. If numba >= 0.17.0
        is installed, how='numba' will compile the spa functions
        to machine code and run them multithreaded.
    numthreads : int, optional, default 4
        Number of threads to use if how == 'numba'.

    Returns
    -------
    DataFrame
        The DataFrame will have the following columns:
        apparent_zenith (degrees),
        zenith (degrees),
        apparent_elevation (degrees),
        elevation (degrees),
        azimuth (degrees),
        equation_of_time (minutes).


    References
    ----------
    .. [1] I. Reda and A. Andreas, Solar position algorithm for solar
       radiation applications. Solar Energy, vol. 76, no. 5, pp. 577-589, 2004.

    .. [2] I. Reda and A. Andreas, Corrigendum to Solar position algorithm for
       solar radiation applications. Solar Energy, vol. 81, no. 6, p. 838,
       2007.

    .. [3] USNO delta T:
       http://www.usno.navy.mil/USNO/earth-orientation/eo-products/long-term

    See also
    --------
    pyephem, spa_c, ephemeris
    """

    # Added by Tony Lorenzo (@alorenzo175), University of Arizona, 2015

    lat = latitude
    lon = longitude
    elev = altitude
    pressure = pressure / 100  # pressure must be in millibars for calculation

    atmos_refract = atmos_refract or 0.5667

    if not isinstance(time, pd.DatetimeIndex):
        try:
            time = pd.DatetimeIndex(time)
        except (TypeError, ValueError):
            time = pd.DatetimeIndex([time, ])

    unixtime = np.array(time.view(np.int64)/10**9)

    spa = _spa_python_import(how)

    delta_t = delta_t or spa.calculate_deltat(time.year, time.month)

    app_zenith, zenith, app_elevation, elevation, azimuth, eot = \
        spa.solar_position(unixtime, lat, lon, elev, pressure, temperature,
                           delta_t, atmos_refract, numthreads)

    result = pd.DataFrame({'apparent_zenith': app_zenith, 'zenith': zenith,
                           'apparent_elevation': app_elevation,
                           'elevation': elevation, 'azimuth': azimuth,
                           'equation_of_time': eot},
                          index=time)

    return result


def spa_xarray_python(time, latitude, longitude, latitude_index, longitude_index,
               altitude=0, pressure=101325, temperature=12, delta_t=67.0,
               atmos_refract=None, how='numpy', numthreads=4, **kwargs):
    """
    Calculate the solar position using a python implementation of the
    NREL SPA algorithm described in [1].

    If numba is installed, the functions can be compiled to
    machine code and the function can be multithreaded.
    Without numba, the function evaluates via numpy with
    a slight performance hit.

    Parameters
    ----------
    time : pandas.DatetimeIndex
        Localized or UTC.
    latitude : float
    longitude : float
    altitude : float, default 0
    pressure : int or float, optional, default 101325
        avg. yearly air pressure in Pascals.
    temperature : int or float, optional, default 12
        avg. yearly air temperature in degrees C.
    delta_t : float, optional, default 67.0
        If delta_t is None, uses spa.calculate_deltat
        using time.year and time.month from pandas.DatetimeIndex.
        For most simulations specifing delta_t is sufficient.
        Difference between terrestrial time and UT1.
        *Note: delta_t = None will break code using nrel_numba,
        this will be fixed in a future version.*
        The USNO has historical and forecasted delta_t [3].
    atmos_refrac : None or float, optional, default None
        The approximate atmospheric refraction (in degrees)
        at sunrise and sunset.
    how : str, optional, default 'numpy'
        Options are 'numpy' or 'numba'. If numba >= 0.17.0
        is installed, how='numba' will compile the spa functions
        to machine code and run them multithreaded.
    numthreads : int, optional, default 4
        Number of threads to use if how == 'numba'.

    Returns
    -------
    DataFrame
        The DataFrame will have the following columns:
        apparent_zenith (degrees),
        zenith (degrees),
        apparent_elevation (degrees),
        elevation (degrees),
        azimuth (degrees),
        equation_of_time (minutes).


    References
    ----------
    [1] I. Reda and A. Andreas, Solar position algorithm for solar
    radiation applications. Solar Energy, vol. 76, no. 5, pp. 577-589, 2004.

    [2] I. Reda and A. Andreas, Corrigendum to Solar position algorithm for
    solar radiation applications. Solar Energy, vol. 81, no. 6, p. 838, 2007.

    [3] USNO delta T:
    http://www.usno.navy.mil/USNO/earth-orientation/eo-products/long-term

    See also
    --------
    pyephem, spa_c, ephemeris
    """

    # Added by Tony Lorenzo (@alorenzo175), University of Arizona, 2015

    lat = latitude
    lat_idx = latitude_index
    lon = longitude
    lon_idx = longitude_index
    elev = altitude
    pressure = pressure / 100  # pressure must be in millibars for calculation

    atmos_refract = atmos_refract or 0.5667

    if not isinstance(time, pd.DatetimeIndex):
        try:
            time = pd.DatetimeIndex(time)
        except (TypeError, ValueError):
            time = pd.DatetimeIndex([time, ])

    unixtime = np.array(time.astype(np.int64) / 10 ** 9)

    spa = _spa_python_import(how)

    delta_t = delta_t or spa.calculate_deltat(time.year, time.month)

    app_zenith, zenith, app_elevation, elevation, azimuth, eot = \
        spa.solar_position(unixtime, lat, lon, elev, pressure, temperature,
                           delta_t, atmos_refract, numthreads)

    result = pd.DataFrame({'apparent_zenith': app_zenith, 'zenith': zenith,
                           'apparent_elevation': app_elevation,
                           'elevation': elevation, 'azimuth': azimuth,
                           'equation_of_time': eot,
                           'Time': time, 'south_north': lat_idx, 'west_east': lon_idx},
                          )
    result.set_index(['Time', 'south_north', 'west_east'], inplace=True)

    return result


def sun_rise_set_transit_spa(times, latitude, longitude, how='numpy',
                             delta_t=67.0, numthreads=4):
    """
    Calculate the sunrise, sunset, and sun transit times using the
    NREL SPA algorithm.

    The details of the NREL SPA algorithm are described in [1]_.

    If numba is installed, the functions can be compiled to
    machine code and the function can be multithreaded.
    Without numba, the function evaluates via numpy with
    a slight performance hit.

    Parameters
    ----------
    times : pandas.DatetimeIndex
        Must be localized to the timezone for ``latitude`` and ``longitude``.
    latitude : float
        Latitude in degrees, positive north of equator, negative to south
    longitude : float
        Longitude in degrees, positive east of prime meridian, negative to west
    delta_t : float, optional
        If delta_t is None, uses spa.calculate_deltat
        using times.year and times.month from pandas.DatetimeIndex.
        For most simulations specifing delta_t is sufficient.
        Difference between terrestrial time and UT1.
        delta_t = None will break code using nrel_numba,
        this will be fixed in a future version.
        By default, use USNO historical data and predictions
    how : str, optional, default 'numpy'
        Options are 'numpy' or 'numba'. If numba >= 0.17.0
        is installed, how='numba' will compile the spa functions
        to machine code and run them multithreaded.
    numthreads : int, optional, default 4
        Number of threads to use if how == 'numba'.

    Returns
    -------
    pandas.DataFrame
        index is the same as input `times` argument
        columns are 'sunrise', 'sunset', and 'transit'

    References
    ----------
    .. [1] Reda, I., Andreas, A., 2003. Solar position algorithm for solar
       radiation applications. Technical report: NREL/TP-560- 34302. Golden,
       USA, http://www.nrel.gov.
    """
    # Added by Tony Lorenzo (@alorenzo175), University of Arizona, 2015

    lat = latitude
    lon = longitude

    # times must be localized
    if times.tz:
        tzinfo = times.tz
    else:
        raise ValueError('times must be localized')

    # must convert to midnight UTC on day of interest
    utcday = pd.DatetimeIndex(times.date).tz_localize('UTC')
    unixtime = np.array(utcday.view(np.int64)/10**9)

    spa = _spa_python_import(how)

    delta_t = delta_t or spa.calculate_deltat(times.year, times.month)

    transit, sunrise, sunset = spa.transit_sunrise_sunset(
        unixtime, lat, lon, delta_t, numthreads)

    # arrays are in seconds since epoch format, need to conver to timestamps
    transit = pd.to_datetime(transit*1e9, unit='ns', utc=True).tz_convert(
        tzinfo).tolist()
    sunrise = pd.to_datetime(sunrise*1e9, unit='ns', utc=True).tz_convert(
        tzinfo).tolist()
    sunset = pd.to_datetime(sunset*1e9, unit='ns', utc=True).tz_convert(
        tzinfo).tolist()

    return pd.DataFrame(index=times, data={'sunrise': sunrise,
                                           'sunset': sunset,
                                           'transit': transit})


def _ephem_convert_to_seconds_and_microseconds(date):
    # utility from unreleased PyEphem 3.6.7.1
    """Converts a PyEphem date into seconds"""
    microseconds = int(round(24 * 60 * 60 * 1000000 * date))
    seconds, microseconds = divmod(microseconds, 1000000)
    seconds -= 2209032000  # difference between epoch 1900 and epoch 1970
    return seconds, microseconds


def _ephem_to_timezone(date, tzinfo):
    # utility from unreleased PyEphem 3.6.7.1
    """"Convert a PyEphem Date into a timezone aware python datetime"""
    seconds, microseconds = _ephem_convert_to_seconds_and_microseconds(date)
    date = dt.datetime.fromtimestamp(seconds, tzinfo)
    date = date.replace(microsecond=microseconds)
    return date


def _ephem_setup(latitude, longitude, altitude, pressure, temperature,
                 horizon):
    import ephem
    # initialize a PyEphem observer
    obs = ephem.Observer()
    obs.lat = str(latitude)
    obs.lon = str(longitude)
    obs.elevation = altitude
    obs.pressure = pressure / 100.  # convert to mBar
    obs.temp = temperature
    obs.horizon = horizon

    # the PyEphem sun
    sun = ephem.Sun()
    return obs, sun


def sun_rise_set_transit_ephem(times, latitude, longitude,
                               next_or_previous='next',
                               altitude=0,
                               pressure=101325,
                               temperature=12, horizon='0:00'):
    """
    Calculate the next sunrise and sunset times using the PyEphem package.

    Parameters
    ----------
    time : pandas.DatetimeIndex
        Must be localized
    latitude : float
        Latitude in degrees, positive north of equator, negative to south
    longitude : float
        Longitude in degrees, positive east of prime meridian, negative to west
    next_or_previous : str
        'next' or 'previous' sunrise and sunset relative to time
    altitude : float, default 0
        distance above sea level in meters.
    pressure : int or float, optional, default 101325
        air pressure in Pascals.
    temperature : int or float, optional, default 12
        air temperature in degrees C.
    horizon : string, format +/-X:YY
        arc degrees:arc minutes from geometrical horizon for sunrise and
        sunset, e.g., horizon='+0:00' to use sun center crossing the
        geometrical horizon to define sunrise and sunset,
        horizon='-0:34' for when the sun's upper edge crosses the
        geometrical horizon

    Returns
    -------
    pandas.DataFrame
        index is the same as input `time` argument
        columns are 'sunrise', 'sunset', and 'transit'

    See also
    --------
    pyephem
    """

    try:
        import ephem
    except ImportError:
        raise ImportError('PyEphem must be installed')

    # times must be localized
    if times.tz:
        tzinfo = times.tz
    else:
        raise ValueError('times must be localized')

    obs, sun = _ephem_setup(latitude, longitude, altitude,
                            pressure, temperature, horizon)
    # create lists of sunrise and sunset time localized to time.tz
    if next_or_previous.lower() == 'next':
        rising = obs.next_rising
        setting = obs.next_setting
        transit = obs.next_transit
    elif next_or_previous.lower() == 'previous':
        rising = obs.previous_rising
        setting = obs.previous_setting
        transit = obs.previous_transit
    else:
        raise ValueError("next_or_previous must be either 'next' or" +
                         " 'previous'")

    sunrise = []
    sunset = []
    trans = []
    for thetime in times:
        thetime = thetime.to_pydatetime()
        # pyephem drops timezone when converting to its internal datetime
        # format, so handle timezone explicitly here
        obs.date = ephem.Date(thetime - thetime.utcoffset())
        sunrise.append(_ephem_to_timezone(rising(sun), tzinfo))
        sunset.append(_ephem_to_timezone(setting(sun), tzinfo))
        trans.append(_ephem_to_timezone(transit(sun), tzinfo))

    return pd.DataFrame(index=times, data={'sunrise': sunrise,
                                           'sunset': sunset,
                                           'transit': trans})


def pyephem(time, latitude, longitude, altitude=0, pressure=101325,
            temperature=12, horizon='+0:00'):
    """
    Calculate the solar position using the PyEphem package.

    Parameters
    ----------
    time : pandas.DatetimeIndex
        Must be localized or UTC will be assumed.
    latitude : float
        Latitude in decimal degrees. Positive north of equator, negative
        to south.
    longitude : float
        Longitude in decimal degrees. Positive east of prime meridian,
        negative to west.
    altitude : float, default 0
        Height above sea level in meters. [m]
    pressure : int or float, optional, default 101325
        air pressure in Pascals.
    temperature : int or float, optional, default 12
        air temperature in degrees C.
    horizon : string, optional, default '+0:00'
        arc degrees:arc minutes from geometrical horizon for sunrise and
        sunset, e.g., horizon='+0:00' to use sun center crossing the
        geometrical horizon to define sunrise and sunset,
        horizon='-0:34' for when the sun's upper edge crosses the
        geometrical horizon

    Returns
    -------
    pandas.DataFrame
        index is the same as input `time` argument
        The DataFrame will have the following columns:
        apparent_elevation, elevation,
        apparent_azimuth, azimuth,
        apparent_zenith, zenith.

    See also
    --------
    spa_python, spa_c, ephemeris
    """

    # Written by Will Holmgren (@wholmgren), University of Arizona, 2014
    try:
        import ephem
    except ImportError:
        raise ImportError('PyEphem must be installed')

    # if localized, convert to UTC. otherwise, assume UTC.
    try:
        time_utc = time.tz_convert('UTC')
    except TypeError:
        time_utc = time

    sun_coords = pd.DataFrame(index=time)

    obs, sun = _ephem_setup(latitude, longitude, altitude,
                            pressure, temperature, horizon)

    # make and fill lists of the sun's altitude and azimuth
    # this is the pressure and temperature corrected apparent alt/az.
    alts = []
    azis = []
    for thetime in time_utc:
        obs.date = ephem.Date(thetime)
        sun.compute(obs)
        alts.append(sun.alt)
        azis.append(sun.az)

    sun_coords['apparent_elevation'] = alts
    sun_coords['apparent_azimuth'] = azis

    # redo it for p=0 to get no atmosphere alt/az
    obs.pressure = 0
    alts = []
    azis = []
    for thetime in time_utc:
        obs.date = ephem.Date(thetime)
        sun.compute(obs)
        alts.append(sun.alt)
        azis.append(sun.az)

    sun_coords['elevation'] = alts
    sun_coords['azimuth'] = azis

    # convert to degrees. add zenith
    sun_coords = np.rad2deg(sun_coords)
    sun_coords['apparent_zenith'] = 90 - sun_coords['apparent_elevation']
    sun_coords['zenith'] = 90 - sun_coords['elevation']

    return sun_coords


def ephemeris(time, latitude, longitude, pressure=101325, temperature=12):
    """
    Python-native solar position calculator.
    The accuracy of this code is not guaranteed.
    Consider using the built-in spa_c code or the PyEphem library.

    Parameters
    ----------
    time : pandas.DatetimeIndex
        Must be localized or UTC will be assumed.
    latitude : float
        Latitude in decimal degrees. Positive north of equator, negative
        to south.
    longitude : float
        Longitude in decimal degrees. Positive east of prime meridian,
        negative to west.
    pressure : float or Series, default 101325
        Ambient pressure (Pascals)
    temperature : float or Series, default 12
        Ambient temperature (C)

    Returns
    -------

    DataFrame with the following columns:

        * apparent_elevation : apparent sun elevation accounting for
          atmospheric refraction.
        * elevation : actual elevation (not accounting for refraction)
          of the sun in decimal degrees, 0 = on horizon.
          The complement of the zenith angle.
        * azimuth : Azimuth of the sun in decimal degrees East of North.
          This is the complement of the apparent zenith angle.
        * apparent_zenith : apparent sun zenith accounting for atmospheric
          refraction.
        * zenith : Solar zenith angle
        * solar_time : Solar time in decimal hours (solar noon is 12.00).

    References
    -----------

    .. [1] Grover Hughes' class and related class materials on Engineering
       Astronomy at Sandia National Laboratories, 1985.

    See also
    --------
    pyephem, spa_c, spa_python

    """

    # Added by Rob Andrews (@Calama-Consulting), Calama Consulting, 2014
    # Edited by Will Holmgren (@wholmgren), University of Arizona, 2014

    # Most comments in this function are from PVLIB_MATLAB or from
    # pvlib-python's attempt to understand and fix problems with the
    # algorithm. The comments are *not* based on the reference material.
    # This helps a little bit:
    # http://www.cv.nrao.edu/~rfisher/Ephemerides/times.html

    # the inversion of longitude is due to the fact that this code was
    # originally written for the convention that positive longitude were for
    # locations west of the prime meridian. However, the correct convention (as
    # of 2009) is to use negative longitudes for locations west of the prime
    # meridian. Therefore, the user should input longitude values under the
    # correct convention (e.g. Albuquerque is at -106 longitude), but it needs
    # to be inverted for use in the code.

    Latitude = latitude
    Longitude = -1 * longitude

    Abber = 20 / 3600.
    LatR = np.radians(Latitude)

    # the SPA algorithm needs time to be expressed in terms of
    # decimal UTC hours of the day of the year.

    # if localized, convert to UTC. otherwise, assume UTC.
    try:
        time_utc = time.tz_convert('UTC')
    except TypeError:
        time_utc = time

    # strip out the day of the year and calculate the decimal hour
    DayOfYear = time_utc.dayofyear
    DecHours = (time_utc.hour + time_utc.minute/60. + time_utc.second/3600. +
                time_utc.microsecond/3600.e6)

    # np.array needed for pandas > 0.20
    UnivDate = np.array(DayOfYear)
    UnivHr = np.array(DecHours)

    Yr = np.array(time_utc.year) - 1900
    YrBegin = 365 * Yr + np.floor((Yr - 1) / 4.) - 0.5

    Ezero = YrBegin + UnivDate
    T = Ezero / 36525.

    # Calculate Greenwich Mean Sidereal Time (GMST)
    GMST0 = 6 / 24. + 38 / 1440. + (
        45.836 + 8640184.542 * T + 0.0929 * T ** 2) / 86400.
    GMST0 = 360 * (GMST0 - np.floor(GMST0))
    GMSTi = np.mod(GMST0 + 360 * (1.0027379093 * UnivHr / 24.), 360)

    # Local apparent sidereal time
    LocAST = np.mod((360 + GMSTi - Longitude), 360)

    EpochDate = Ezero + UnivHr / 24.
    T1 = EpochDate / 36525.

    ObliquityR = np.radians(
        23.452294 - 0.0130125 * T1 - 1.64e-06 * T1 ** 2 + 5.03e-07 * T1 ** 3)
    MlPerigee = 281.22083 + 4.70684e-05 * EpochDate + 0.000453 * T1 ** 2 + (
        3e-06 * T1 ** 3)
    MeanAnom = np.mod((358.47583 + 0.985600267 * EpochDate - 0.00015 *
                       T1 ** 2 - 3e-06 * T1 ** 3), 360)
    Eccen = 0.01675104 - 4.18e-05 * T1 - 1.26e-07 * T1 ** 2
    EccenAnom = MeanAnom
    E = 0

    while np.max(abs(EccenAnom - E)) > 0.0001:
        E = EccenAnom
        EccenAnom = MeanAnom + np.degrees(Eccen)*np.sin(np.radians(E))

    TrueAnom = (
        2 * np.mod(np.degrees(np.arctan2(((1 + Eccen) / (1 - Eccen)) ** 0.5 *
                   np.tan(np.radians(EccenAnom) / 2.), 1)), 360))
    EcLon = np.mod(MlPerigee + TrueAnom, 360) - Abber
    EcLonR = np.radians(EcLon)
    DecR = np.arcsin(np.sin(ObliquityR)*np.sin(EcLonR))

    RtAscen = np.degrees(np.arctan2(np.cos(ObliquityR)*np.sin(EcLonR),
                                    np.cos(EcLonR)))

    HrAngle = LocAST - RtAscen
    HrAngleR = np.radians(HrAngle)
    HrAngle = HrAngle - (360 * (abs(HrAngle) > 180))

    SunAz = np.degrees(np.arctan2(-np.sin(HrAngleR),
                                  np.cos(LatR)*np.tan(DecR) -
                                  np.sin(LatR)*np.cos(HrAngleR)))
    SunAz[SunAz < 0] += 360

    SunEl = np.degrees(np.arcsin(
        np.cos(LatR) * np.cos(DecR) * np.cos(HrAngleR) +
        np.sin(LatR) * np.sin(DecR)))

    SolarTime = (180 + HrAngle) / 15.

    # Calculate refraction correction
    Elevation = SunEl
    TanEl = pd.Series(np.tan(np.radians(Elevation)), index=time_utc)
    Refract = pd.Series(0, index=time_utc)

    Refract[(Elevation > 5) & (Elevation <= 85)] = (
        58.1/TanEl - 0.07/(TanEl**3) + 8.6e-05/(TanEl**5))

    Refract[(Elevation > -0.575) & (Elevation <= 5)] = (
        Elevation *
        (-518.2 + Elevation*(103.4 + Elevation*(-12.79 + Elevation*0.711))) +
        1735)

    Refract[(Elevation > -1) & (Elevation <= -0.575)] = -20.774 / TanEl

    Refract *= (283/(273. + temperature)) * (pressure/101325.) / 3600.

    ApparentSunEl = SunEl + Refract

    # make output DataFrame
    DFOut = pd.DataFrame(index=time_utc)
    DFOut['apparent_elevation'] = ApparentSunEl
    DFOut['elevation'] = SunEl
    DFOut['azimuth'] = SunAz
    DFOut['apparent_zenith'] = 90 - ApparentSunEl
    DFOut['zenith'] = 90 - SunEl
    DFOut['solar_time'] = SolarTime
    DFOut.index = time

    return DFOut


def calc_time(lower_bound, upper_bound, latitude, longitude, attribute, value,
              altitude=0, pressure=101325, temperature=12, horizon='+0:00',
              xtol=1.0e-12):
    """
    Calculate the time between lower_bound and upper_bound
    where the attribute is equal to value. Uses PyEphem for
    solar position calculations.

    Parameters
    ----------
    lower_bound : datetime.datetime
    upper_bound : datetime.datetime
    latitude : float
        Latitude in decimal degrees. Positive north of equator, negative
        to south.
    longitude : float
        Longitude in decimal degrees. Positive east of prime meridian,
        negative to west.
    attribute : str
        The attribute of a pyephem.Sun object that
        you want to solve for. Likely options are 'alt'
        and 'az' (which must be given in radians).
    value : int or float
        The value of the attribute to solve for
    altitude : float, default 0
        Distance above sea level.
    pressure : int or float, optional, default 101325
        Air pressure in Pascals. Set to 0 for no
        atmospheric correction.
    temperature : int or float, optional, default 12
        Air temperature in degrees C.
    horizon : string, optional, default '+0:00'
        arc degrees:arc minutes from geometrical horizon for sunrise and
        sunset, e.g., horizon='+0:00' to use sun center crossing the
        geometrical horizon to define sunrise and sunset,
        horizon='-0:34' for when the sun's upper edge crosses the
        geometrical horizon
    xtol : float, optional, default 1.0e-12
        The allowed error in the result from value

    Returns
    -------
    datetime.datetime

    Raises
    ------
    ValueError
        If the value is not contained between the bounds.
    AttributeError
        If the given attribute is not an attribute of a
        PyEphem.Sun object.
    """
    obs, sun = _ephem_setup(latitude, longitude, altitude,
                            pressure, temperature, horizon)

    def compute_attr(thetime, target, attr):
        obs.date = thetime
        sun.compute(obs)
        return getattr(sun, attr) - target

    lb = datetime_to_djd(lower_bound)
    ub = datetime_to_djd(upper_bound)

    djd_root = so.brentq(compute_attr, lb, ub,
                         (value, attribute), xtol=xtol)

    return djd_to_datetime(djd_root)


def pyephem_earthsun_distance(time):
    """
    Calculates the distance from the earth to the sun using pyephem.

    Parameters
    ----------
    time : pandas.DatetimeIndex
        Must be localized or UTC will be assumed.

    Returns
    -------
    pd.Series. Earth-sun distance in AU.
    """

    import ephem

    sun = ephem.Sun()
    earthsun = []
    for thetime in time:
        sun.compute(ephem.Date(thetime))
        earthsun.append(sun.earth_distance)

    return pd.Series(earthsun, index=time)


def nrel_earthsun_distance(time, how='numpy', delta_t=67.0, numthreads=4):
    """
    Calculates the distance from the earth to the sun using the
    NREL SPA algorithm.

    The details of the NREL SPA algorithm are described in [1]_.

    Parameters
    ----------
    time : pandas.DatetimeIndex
        Must be localized or UTC will be assumed.

    how : str, optional, default 'numpy'
        Options are 'numpy' or 'numba'. If numba >= 0.17.0
        is installed, how='numba' will compile the spa functions
        to machine code and run them multithreaded.

    delta_t : float, optional, default 67.0
        If delta_t is None, uses spa.calculate_deltat
        using time.year and time.month from pandas.DatetimeIndex.
        For most simulations specifing delta_t is sufficient.
        Difference between terrestrial time and UT1.
        *Note: delta_t = None will break code using nrel_numba,
        this will be fixed in a future version.*
        By default, use USNO historical data and predictions

    numthreads : int, optional, default 4
        Number of threads to use if how == 'numba'.

    Returns
    -------
    dist : pd.Series
        Earth-sun distance in AU.

    References
    ----------
    .. [1] Reda, I., Andreas, A., 2003. Solar position algorithm for solar
       radiation applications. Technical report: NREL/TP-560- 34302. Golden,
       USA, http://www.nrel.gov.
    """

    if not isinstance(time, pd.DatetimeIndex):
        try:
            time = pd.DatetimeIndex(time)
        except (TypeError, ValueError):
            time = pd.DatetimeIndex([time, ])

    unixtime = np.array(time.view(np.int64)/10**9)

    spa = _spa_python_import(how)

    delta_t = delta_t or spa.calculate_deltat(time.year, time.month)

    dist = spa.earthsun_distance(unixtime, delta_t, numthreads)

    dist = pd.Series(dist, index=time)

    return dist


def _calculate_simple_day_angle(dayofyear, offset=1):
    """
    Calculates the day angle for the Earth's orbit around the Sun.

    Parameters
    ----------
    dayofyear : numeric
    offset : int, default 1
        For the Spencer method, offset=1; for the ASCE method, offset=0

    Returns
    -------
    day_angle : numeric
    """
    return (2. * np.pi / 365.) * (dayofyear - offset)


def equation_of_time_spencer71(dayofyear):
    """
    Equation of time from Duffie & Beckman and attributed to Spencer
    (1971) and Iqbal (1983).

    The coefficients correspond to the online copy of the `Fourier
    paper`_ [1]_ in the Sundial Mailing list that was posted in 1998 by
    Mac Oglesby from his correspondence with Macquarie University Prof.
    John Pickard who added the following note.

        In the early 1970s, I contacted Dr Spencer about this method because I
        was trying to use a hand calculator for calculating solar positions,
        etc. He was extremely helpful and gave me a reprint of this paper. He
        also pointed out an error in the original: in the series for E, the
        constant was printed as 0.000075 rather than 0.0000075. I have
        corrected the error in this version.

    There appears to be another error in formula as printed in both
    Duffie & Beckman's [2]_ and Frank Vignola's [3]_ books in which the
    coefficient 0.04089 is printed instead of 0.040849, corresponding to
    the value used in the Bird Clear Sky model implemented by Daryl
    Myers [4]_ and printed in both the Fourier paper from the Sundial
    Mailing List and R. Hulstrom's [5]_ book.

    .. _Fourier paper: http://www.mail-archive.com/sundial@uni-koeln.de/msg01050.html

    Parameters
    ----------
    dayofyear : numeric

    Returns
    -------
    equation_of_time : numeric
        Difference in time between solar time and mean solar time in minutes.

    References
    ----------
    .. [1] J. W. Spencer, "Fourier series representation of the position of the
       sun" in Search 2 (5), p. 172 (1971)

    .. [2] J. A. Duffie and W. A. Beckman,  "Solar Engineering of Thermal
       Processes, 3rd Edition" pp. 9-11, J. Wiley and Sons, New York (2006)

    .. [3] Frank Vignola et al., "Solar And Infrared Radiation Measurements",
       p. 13, CRC Press (2012)

    .. [4] Daryl R. Myers, "Solar Radiation: Practical Modeling for Renewable
       Energy Applications", p. 5 CRC Press (2013)

    .. [5] Roland Hulstrom, "Solar Resources" p. 66, MIT Press (1989)

    See Also
    --------
    equation_of_time_pvcdrom
    """
    day_angle = _calculate_simple_day_angle(dayofyear)
    # convert from radians to minutes per day = 24[h/day] * 60[min/h] / 2 / pi
    eot = (1440.0 / 2 / np.pi) * (
        0.0000075 +
        0.001868 * np.cos(day_angle) - 0.032077 * np.sin(day_angle) -
        0.014615 * np.cos(2.0 * day_angle) - 0.040849 * np.sin(2.0 * day_angle)
    )
    return eot


def equation_of_time_pvcdrom(dayofyear):
    """
    Equation of time from PVCDROM.

    `PVCDROM`_ is a website by Solar Power Lab at Arizona State
    University (ASU)

    .. _PVCDROM: http://www.pveducation.org/pvcdrom/2-properties-sunlight/solar-time

    Parameters
    ----------
    dayofyear : numeric

    Returns
    -------
    equation_of_time : numeric
        Difference in time between solar time and mean solar time in minutes.

    References
    ----------
    .. [1] Soteris A. Kalogirou, "Solar Energy Engineering Processes and
       Systems, 2nd Edition" Elselvier/Academic Press (2009).

    See Also
    --------
    equation_of_time_spencer71
    """
    # day angle relative to Vernal Equinox, typically March 22 (day number 81)
    bday = \
        _calculate_simple_day_angle(dayofyear) - (2.0 * np.pi / 365.0) * 80.0
    # same value but about 2x faster than Spencer (1971)
    return 9.87 * np.sin(2.0 * bday) - 7.53 * np.cos(bday) - 1.5 * np.sin(bday)


def declination_spencer71(dayofyear):
    """
    Solar declination from Duffie & Beckman and attributed to
    Spencer (1971) and Iqbal (1983).

    See [1]_ for details.

    .. warning::
        Return units are radians, not degrees.

    Parameters
    ----------
    dayofyear : numeric

    Returns
    -------
    declination (radians) : numeric
        Angular position of the sun at solar noon relative to the plane of the
        equator, approximately between +/-23.45 (degrees).

    References
    ----------
    .. [1] J. A. Duffie and W. A. Beckman,  "Solar Engineering of Thermal
       Processes, 3rd Edition" pp. 13-14, J. Wiley and Sons, New York (2006)

    .. [2] J. W. Spencer, "Fourier series representation of the position of the
       sun" in Search 2 (5), p. 172 (1971)

    .. [3] Daryl R. Myers, "Solar Radiation: Practical Modeling for Renewable
       Energy Applications", p. 4 CRC Press (2013)

    See Also
    --------
    declination_cooper69
    """
    day_angle = _calculate_simple_day_angle(dayofyear)
    return (
        0.006918 -
        0.399912 * np.cos(day_angle) + 0.070257 * np.sin(day_angle) -
        0.006758 * np.cos(2. * day_angle) + 0.000907 * np.sin(2. * day_angle) -
        0.002697 * np.cos(3. * day_angle) + 0.00148 * np.sin(3. * day_angle)
    )


def declination_cooper69(dayofyear):
    """
    Solar declination from Duffie & Beckman and attributed to Cooper (1969).

    See [1]_ for details.

    .. warning::
        Return units are radians, not degrees.

    Declination can be expressed using either sine or cosine:

    .. math::

       \\delta = 23.45 \\sin \\left( \\frac{2 \\pi}{365} \\left(n_{day} + 284
       \\right) \\right) = -23.45 \\cos \\left( \\frac{2 \\pi}{365}
       \\left(n_{day} + 10 \\right) \\right)

    Parameters
    ----------
    dayofyear : numeric

    Returns
    -------
    declination (radians) : numeric
        Angular position of the sun at solar noon relative to the plane of the
        equator, approximately between +/-23.45 (degrees).

    References
    ----------
    .. [1] J. A. Duffie and W. A. Beckman,  "Solar Engineering of Thermal
       Processes, 3rd Edition" pp. 13-14, J. Wiley and Sons, New York (2006)

    .. [2] J. H. Seinfeld and S. N. Pandis, "Atmospheric Chemistry and Physics"
       p. 129, J. Wiley (1998)

    .. [3] Daryl R. Myers, "Solar Radiation: Practical Modeling for Renewable
       Energy Applications", p. 4 CRC Press (2013)

    See Also
    --------
    declination_spencer71
    """
    day_angle = _calculate_simple_day_angle(dayofyear)
    dec = np.deg2rad(23.45 * np.sin(day_angle + (2.0 * np.pi / 365.0) * 285.0))
    return dec


def solar_azimuth_analytical(latitude, hourangle, declination, zenith):
    """
    Analytical expression of solar azimuth angle based on spherical
    trigonometry.

    Parameters
    ----------
    latitude : numeric
        Latitude of location in radians.
    hourangle : numeric
        Hour angle in the local solar time in radians.
    declination : numeric
        Declination of the sun in radians.
    zenith : numeric
        Solar zenith angle in radians.

    Returns
    -------
    azimuth : numeric
        Solar azimuth angle in radians.

    References
    ----------
    .. [1] J. A. Duffie and W. A. Beckman,  "Solar Engineering of Thermal
       Processes, 3rd Edition" pp. 14, J. Wiley and Sons, New York (2006)

    .. [2] J. H. Seinfeld and S. N. Pandis, "Atmospheric Chemistry and Physics"
       p. 132, J. Wiley (1998)

    .. [3] `Wikipedia: Solar Azimuth Angle
       <https://en.wikipedia.org/wiki/Solar_azimuth_angle>`_

    .. [4] `PVCDROM: Azimuth Angle <http://www.pveducation.org/pvcdrom/2-
       properties-sunlight/azimuth-angle>`_

    See Also
    --------
    declination_spencer71
    declination_cooper69
    hour_angle
    solar_zenith_analytical
    """

    numer = (np.cos(zenith) * np.sin(latitude) - np.sin(declination))
    denom = (np.sin(zenith) * np.cos(latitude))

    # cases that would generate new NaN values are safely ignored here
    # since they are dealt with further below
    with np.errstate(invalid='ignore', divide='ignore'):
        cos_azi = numer / denom

    # when zero division occurs, use the limit value of the analytical
    # expression
    cos_azi = \
        np.where(np.isclose(denom,    0.0, rtol=0.0, atol=1e-8),  1.0, cos_azi)

    # when too many round-ups in floating point math take cos_azi beyond
    # 1.0, use 1.0
    cos_azi = \
        np.where(np.isclose(cos_azi,  1.0, rtol=0.0, atol=1e-8),  1.0, cos_azi)
    cos_azi = \
        np.where(np.isclose(cos_azi, -1.0, rtol=0.0, atol=1e-8), -1.0, cos_azi)

    # when NaN values occur in input, ignore and pass to output
    with np.errstate(invalid='ignore'):
        sign_ha = np.sign(hourangle)

    return sign_ha * np.arccos(cos_azi) + np.pi


def solar_zenith_analytical(latitude, hourangle, declination):
    """
    Analytical expression of solar zenith angle based on spherical
    trigonometry.

    .. warning:: The analytic form neglects the effect of atmospheric
        refraction.

    Parameters
    ----------
    latitude : numeric
        Latitude of location in radians.
    hourangle : numeric
        Hour angle in the local solar time in radians.
    declination : numeric
        Declination of the sun in radians.

    Returns
    -------
    zenith : numeric
        Solar zenith angle in radians.

    References
    ----------
    .. [1] J. A. Duffie and W. A. Beckman,  "Solar Engineering of Thermal
       Processes, 3rd Edition" pp. 14, J. Wiley and Sons, New York (2006)

    .. [2] J. H. Seinfeld and S. N. Pandis, "Atmospheric Chemistry and
       Physics" p. 132, J. Wiley (1998)

    .. [3] Daryl R. Myers, "Solar Radiation: Practical Modeling for
       Renewable Energy Applications", p. 5 CRC Press (2013)

    .. [4] `Wikipedia: Solar Zenith Angle
       <https://en.wikipedia.org/wiki/Solar_zenith_angle>`_

    .. [5] `PVCDROM: Sun's Position
       <http://www.pveducation.org/pvcdrom/2-properties-sunlight/
       suns-position>`_

    See Also
    --------
    declination_spencer71
    declination_cooper69
    hour_angle
    """
    return np.arccos(
        np.cos(declination) * np.cos(latitude) * np.cos(hourangle) +
        np.sin(declination) * np.sin(latitude)
    )


def hour_angle(times, longitude, equation_of_time):
    """
    Hour angle in local solar time. Zero at local solar noon.

    Parameters
    ----------
    times : :class:`pandas.DatetimeIndex`
        Corresponding timestamps, must be localized to the timezone for the
        ``longitude``.
    longitude : numeric
        Longitude in degrees
    equation_of_time : numeric
        Equation of time in minutes.

    Returns
    -------
    hour_angle : numeric
        Hour angle in local solar time in degrees.

    References
    ----------
    .. [1] J. A. Duffie and W. A. Beckman,  "Solar Engineering of Thermal
       Processes, 3rd Edition" pp. 13, J. Wiley and Sons, New York (2006)

    .. [2] J. H. Seinfeld and S. N. Pandis, "Atmospheric Chemistry and Physics"
       p. 132, J. Wiley (1998)

    .. [3] Daryl R. Myers, "Solar Radiation: Practical Modeling for Renewable
       Energy Applications", p. 5 CRC Press (2013)

    See Also
    --------
    equation_of_time_spencer71
    equation_of_time_pvcdrom
    """
    naive_times = times.tz_localize(None)  # naive but still localized
    # hours - timezone = (times - normalized_times) - (naive_times - times)
    hrs_minus_tzs = 1 / NS_PER_HR * (
        2 * times.view(np.int64) - times.normalize().view(np.int64) -
        naive_times.view(np.int64))
    # ensure array return instead of a version-dependent pandas <T>Index
    return np.asarray(
        15. * (hrs_minus_tzs - 12.) + longitude + equation_of_time / 4.)


def _hour_angle_to_hours(times, hourangle, longitude, equation_of_time):
    """converts hour angles in degrees to hours as a numpy array"""
    naive_times = times.tz_localize(None)  # naive but still localized
    tzs = 1 / NS_PER_HR * (
        naive_times.view(np.int64) - times.view(np.int64))
    hours = (hourangle - longitude - equation_of_time / 4.) / 15. + 12. + tzs
    return np.asarray(hours)


def _local_times_from_hours_since_midnight(times, hours):
    """
    converts hours since midnight from an array of floats to localized times
    """
    tz_info = times.tz  # pytz timezone info
    naive_times = times.tz_localize(None)  # naive but still localized
    # normalize local, naive times to previous midnight and add the hours until
    # sunrise, sunset, and transit
    return pd.DatetimeIndex(
        (naive_times.normalize().view(np.int64) +
         (hours * NS_PER_HR).astype(np.int64)).astype('datetime64[ns]'),
        tz=tz_info)


def _times_to_hours_after_local_midnight(times):
    """convert local pandas datetime indices to array of hours as floats"""
    times = times.tz_localize(None)
    hrs = 1 / NS_PER_HR * (
        times.view(np.int64) - times.normalize().view(np.int64))
    return np.array(hrs)


def sun_rise_set_transit_geometric(times, latitude, longitude, declination,
                                   equation_of_time):
    """
    Geometric calculation of solar sunrise, sunset, and transit.

    .. warning:: The geometric calculation assumes a circular earth orbit with
        the sun as a point source at its center, and neglects the effect of
        atmospheric refraction on zenith. The error depends on location and
        time of year but is of order 10 minutes.

    Parameters
    ----------
    times : pandas.DatetimeIndex
        Corresponding timestamps, must be localized to the timezone for the
        ``latitude`` and ``longitude``.
    latitude : float
        Latitude in degrees, positive north of equator, negative to south
    longitude : float
        Longitude in degrees, positive east of prime meridian, negative to west
    declination : numeric
        declination angle in radians at ``times``
    equation_of_time : numeric
        difference in time between solar time and mean solar time in minutes

    Returns
    -------
    sunrise : datetime
        localized sunrise time
    sunset : datetime
        localized sunset time
    transit : datetime
        localized sun transit time

    References
    ----------
    .. [1] J. A. Duffie and W. A. Beckman,  "Solar Engineering of Thermal
       Processes, 3rd Edition," J. Wiley and Sons, New York (2006)

    .. [2] Frank Vignola et al., "Solar And Infrared Radiation Measurements,"
       CRC Press (2012)

    """
    latitude_rad = np.radians(latitude)  # radians
    sunset_angle_rad = np.arccos(-np.tan(declination) * np.tan(latitude_rad))
    sunset_angle = np.degrees(sunset_angle_rad)  # degrees
    # solar noon is at hour angle zero
    # so sunrise is just negative of sunset
    sunrise_angle = -sunset_angle
    sunrise_hour = _hour_angle_to_hours(
        times, sunrise_angle, longitude, equation_of_time)
    sunset_hour = _hour_angle_to_hours(
        times, sunset_angle, longitude, equation_of_time)
    transit_hour = _hour_angle_to_hours(times, 0, longitude, equation_of_time)
    sunrise = _local_times_from_hours_since_midnight(times, sunrise_hour)
    sunset = _local_times_from_hours_since_midnight(times, sunset_hour)
    transit = _local_times_from_hours_since_midnight(times, transit_hour)
    return sunrise, sunset, transit<|MERGE_RESOLUTION|>--- conflicted
+++ resolved
@@ -20,11 +20,8 @@
 
 import numpy as np
 import pandas as pd
-<<<<<<< HEAD
 import xarray as xr
-=======
 import scipy.optimize as so
->>>>>>> 518cc355
 import warnings
 
 from pvlib import atmosphere

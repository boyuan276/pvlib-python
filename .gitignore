# Byte-compiled / optimized / DLL files
.pytest_cache/
__pycache__/
*.py[cod]

# emacs temp files
*~
#*#

# C extensions
*.so

# Distribution / packaging
bin/
develop-eggs/
dist/
eggs/
lib/
lib64/
parts/
sdist/
var/
Drafts/
*/build/
build/
venv/

*.egg-info/
.installed.cfg
*.egg*

# spa_c_files builds
pvlib/spa_c_files/build*
pvlib/spa_c_files/spa_py.c

# spa_c_files source
pvlib/spa_c_files/spa.c
pvlib/spa_c_files/spa.h
pvlib/spa_c_files/spa_tester.c

# generated documentation
docs/sphinx/source/generated
docs/sphinx/source/savefig
docs/sphinx/source/auto_examples

# Installer logs
pip-log.txt
pip-delete-this-directory.txt

# Unit test / coverage reports
.tox/
.coverage
.cache
nosetests.xml
coverage.xml

# Translations
*.mo

# IDE's (Mr Developer, pydev, pycharm...)
.mr.developer.cfg
.project
.pydevproject
.spyderproject
.idea/
*.sublime-project
*.sublime-workspace
.vscode

# Rope
.ropeproject

# Django stuff:
*.log
*.pot

# HDF tables
*.h5


# Datafiles
*.csv
<<<<<<< HEAD
wrfout*
=======
# Ignore some csv 
!pvlib/data/*.csv 
>>>>>>> 518cc355

# vi
*.swp

# Ignore some notebooks
*.ipynb
!docs/tutorials/*.ipynb

# Ignore Mac DS_store files
*.DS_Store

# airspeed velocity
env
results
<|MERGE_RESOLUTION|>--- conflicted
+++ resolved
@@ -80,12 +80,9 @@
 
 # Datafiles
 *.csv
-<<<<<<< HEAD
 wrfout*
-=======
 # Ignore some csv 
 !pvlib/data/*.csv 
->>>>>>> 518cc355
 
 # vi
 *.swp
